--- conflicted
+++ resolved
@@ -45,11 +45,7 @@
 
 
 class SampledSubsetRandomSampler(Sampler):
-<<<<<<< HEAD
-    """ "
-=======
     """
->>>>>>> 022edb9d
     Samples elements randomly from sampled subset of indices.
     Arguments:
         indices (sequence): a sequence of indices
