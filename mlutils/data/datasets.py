--- conflicted
+++ resolved
@@ -549,16 +549,11 @@
 
         number_of_files = []
 
-<<<<<<< HEAD
         if dirname.endswith('.zip'):
             if not Path(dirname[:-4]).exists():
                 self.unzip(dirname, Path(dirname).absolute().parent)
             else:
                 print('{} exists already. Not unpacking {}'.format(dirname[:-4], dirname))
-=======
-        if dirname.endswith(".zip"):
-            self.unzip(dirname, Path(dirname).absolute().parent)
->>>>>>> 0c50b412
             dirname = dirname[:-4]
 
         self.basepath = Path(dirname).absolute()
