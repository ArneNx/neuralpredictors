from collections import OrderedDict, defaultdict
from contextlib import contextmanager
from itertools import cycle
import numpy as np
import time


def copy_state(model):
    """
    Given PyTorch module `model`, makes a copy of the state onto CPU.
    Args:
        model: PyTorch module to copy state dict of

    Returns:
        A copy of state dict with all tensors allocated on the CPU
    """
    copy_dict = OrderedDict()
    state_dict = model.state_dict()
    for k, v in state_dict.items():
        copy_dict[k] = v.cpu() if v.is_cuda else v.clone()

    return copy_dict


class Tracker:
    def log_objective(self, obj):
        raise NotImplementedError()

    def finalize(self, obj):
        pass


class TimeObjectiveTracker(Tracker):
    def __init__(self):
        self.tracker = np.array([[time.time(), 0.0]])

    def log_objective(self, obj):
        new_track_point = np.array([[time.time(), obj]])
        self.tracker = np.concatenate((self.tracker, new_track_point), axis=0)

    def finalize(self):
        self.tracker[:, 0] -= self.tracker[0, 0]


class MultipleObjectiveTracker(Tracker):
    def __init__(self, **objectives):
        self.objectives = objectives
        self.log = defaultdict(list)
        self.time = []

    def log_objective(self, obj):
        t = time.time()
        for name, objective in self.objectives.items():
            self.log[name].append(objective())
        self.time.append(t)

    def finalize(self):
        self.time = np.array(self.time)
        self.time -= self.time[0]
        for k, l in self.log.items():
            self.log[k] = np.array(l)


@contextmanager
def eval_state(model):
    training_status = model.training

    try:
        model.eval()
        yield model
    finally:
        model.train(training_status)


def early_stopping(
    model,
    objective_closure,
    interval=5,
    patience=20,
    start=0,
    max_iter=1000,
    maximize=True,
    tolerance=1e-5,
    switch_mode=True,
    restore_best=True,
    tracker=None,
    scheduler=None,
    lr_decay_steps=1,
):

    """
    Early stopping iterator. Keeps track of the best model state during training. Resets the model to its
        best state, when either the number of maximum epochs or the patience [number of epochs without improvement)
        is reached.
    Also includes a convenient way to reduce the learning rate. Takes as an additional input a PyTorch scheduler object
        (e.g. torch.optim.lr_scheduler.ReduceLROnPlateau), which will automatically decrease the learning rate.
        If the patience counter is reached, the scheduler will decay the LR, and the model is set back to its best state.
        This loop will continue for n times in the variable lr_decay_steps. The patience and tolerance parameters in
        early stopping and the scheduler object should be identical.


    Args:
        model:     model that is being optimized
        objective_closue: objective function that is used for early stopping. Must be of the form objective() and
                          encapsulate the model. Should return the best objective
        interval:  interval at which objective is evaluated to consider early stopping
        patience:  number of times the objective is allow to not become better before the iterator terminates
        start:     start value for iteration (used to check against `max_iter`)
        max_iter:  maximum number of iterations before the iterator terminated
        maximize:  whether the objective is maximized of minimized
        tolerance: margin by which the new objective score must improve to be considered as an update in best score
        switch_mode: whether to switch model's train mode into eval prior to objective evaluation. If True (default),
                     the model is switched to eval mode before objective evaluation and restored to its previous mode
                     after the evaluation.
        restore_best: whether to restore the best scoring model state at the end of early stopping
        tracker (Tracker):
            for tracking training time & stopping objective

        scheduler:  scheduler object, which automatically reduces decreases the LR by a specified amount.
                    The scheduler should be defined outside of early stopping, and should take as inputs the same
                    arguments for patience, and tolerance, as early stopping
        lr_decay_steps: Number of times the learning rate should be reduced before stopping the training.

    """
    training_status = model.training

    def _objective():
        if switch_mode:
            model.eval()
        ret = objective_closure(model)
        if switch_mode:
            model.train(training_status)
        return ret

    def decay_lr(model, best_state_dict):
        old_objective = _objective()
        if restore_best:
            model.load_state_dict(best_state_dict)
            print("Restoring best model after lr decay! {:.6f} ---> {:.6f}".format(old_objective, _objective()))

    def finalize(model, best_state_dict):
        old_objective = _objective()
        if restore_best:
            model.load_state_dict(best_state_dict)
            print("Restoring best model! {:.6f} ---> {:.6f}".format(old_objective, _objective()))
        else:
            print("Final best model! objective {:.6f}".format(_objective()))

    epoch = start
    # turn into a sign
    maximize = -1 if maximize else 1
    best_objective = current_objective = _objective()
    best_state_dict = copy_state(model)

    for repeat in range(lr_decay_steps):
        patience_counter = 0

        while patience_counter < patience and epoch < max_iter:

            for _ in range(interval):
                epoch += 1
                if tracker is not None:
                    tracker.log_objective(current_objective)
                if (~np.isfinite(current_objective)).any():
                    print("Objective is not Finite. Stopping training")
                    finalize(model, best_state_dict)
                    return
                yield epoch, current_objective

            current_objective = _objective()

            # if a scheduler is defined, a .step with the current objective is all that is needed to reduce the LR
            if scheduler is not None:
                scheduler.step(current_objective)

            if current_objective * maximize < best_objective * maximize - tolerance:
                print(
                    "[{:03d}|{:02d}/{:02d}] ---> {}".format(epoch, patience_counter, patience, current_objective),
                    flush=True,
                )
                best_state_dict = copy_state(model)
                best_objective = current_objective
                patience_counter = 0
            else:
                patience_counter += 1
                print(
                    "[{:03d}|{:02d}/{:02d}] -/-> {}".format(epoch, patience_counter, patience, current_objective),
                    flush=True,
                )

        if (epoch < max_iter) & (lr_decay_steps > 1) & (repeat < lr_decay_steps):
            decay_lr(model, best_state_dict)

    finalize(model, best_state_dict)


def alternate(*args):
    """
    Given multiple iterators, returns a generator that alternatively visit one element from each iterator at a time.

    Examples:
        >>> list(alternate(['a', 'b', 'c'], [1, 2, 3], ['Mon', 'Tue', 'Wed']))
        ['a', 1, 'Mon', 'b', 2, 'Tue', 'c', 3, 'Wed']

    Args:
        *args: one or more iterables (e.g. tuples, list, iterators) separated by commas

    Returns:
        A generator that alternatively visits one element at a time from the list of iterables
    """
    for row in zip(*args):
        yield from row


def cycle_datasets(loaders):
    """
    Cycles through datasets of train loaders.

    Args:
        loaders: OrderedDict with trainloaders as values

    Yields:
        data key, input, targets

    """

    # assert isinstance(trainloaders, OrderedDict), 'trainloaders must be an ordered dict'
    keys = list(loaders.keys())
    ordered_loaders = [loaders[k] for k in keys]
    for data_key, outputs in zip(cycle(loaders.keys()), alternate(*ordered_loaders)):
        yield data_key, outputs


class Exhauster:
    """
    Cycles through loaders until they are exhausted. Needed for dataloaders that are of unequal size
        (as in the monkey data)
    """

    def __init__(self, loaders):
        self.loaders = loaders

    def __iter__(self):
        for data_key, loader in self.loaders.items():
            for batch in loader:
                yield data_key, batch

    def __len__(self):
        return sum([len(loader) for loader in self.loaders])


class LongCycler:
    """
    Cycles through trainloaders until the loader with largest size is exhausted.
        Needed for dataloaders of unequal size (as in the monkey data).
    """

    def __init__(self, loaders):
        self.loaders = loaders
        self.max_batches = max([len(loader) for loader in self.loaders.values()])

    def __iter__(self):
        cycles = [cycle(loader) for loader in self.loaders.values()]
        for k, loader, _ in zip(
            cycle(self.loaders.keys()), (cycle(cycles)), range(len(self.loaders) * self.max_batches)
        ):
            yield k, next(loader)

    def __len__(self):
        return len(self.loaders) * self.max_batches


class ShortCycler:
    """
    Cycles through trainloaders until the loader with smallest size is exhausted.
        Needed for dataloaders of unequal size (as in the monkey data).
    """

    def __init__(self, loaders):
        self.loaders = loaders
        self.min_batches = min([len(loader) for loader in self.loaders.values()])

    def __iter__(self):
        cycles = [cycle(loader) for loader in self.loaders.values()]
<<<<<<< HEAD
        for k, loader, _ in zip(
            cycle(self.loaders.keys()), (cycle(cycles)), range(len(self.loaders) * self.max_batches)
        ):
=======
        for k, loader, _ in zip(cycle(self.loaders.keys()), (cycle(cycles)), range(len(self.loaders) * self.min_batches)):
>>>>>>> 409fa2e2
            yield k, next(loader)

    def __len__(self):
        return len(self.loaders) * self.min_batches<|MERGE_RESOLUTION|>--- conflicted
+++ resolved
@@ -282,13 +282,9 @@
 
     def __iter__(self):
         cycles = [cycle(loader) for loader in self.loaders.values()]
-<<<<<<< HEAD
         for k, loader, _ in zip(
-            cycle(self.loaders.keys()), (cycle(cycles)), range(len(self.loaders) * self.max_batches)
+            cycle(self.loaders.keys()), (cycle(cycles)), range(len(self.loaders) * self.min_batches)
         ):
-=======
-        for k, loader, _ in zip(cycle(self.loaders.keys()), (cycle(cycles)), range(len(self.loaders) * self.min_batches)):
->>>>>>> 409fa2e2
             yield k, next(loader)
 
     def __len__(self):
